'use strict';

const _ = require('lodash');

const DEFAULT_COMMON_TEMPLATE = `
  #define( $loop )
    {
    #foreach($key in $map.keySet())
        "$util.escapeJavaScript($key)":
          "$util.escapeJavaScript($map.get($key))"
          #if( $foreach.hasNext ) , #end
    #end
    }
  #end

  {
    "body": $body,
    "method": "$context.httpMethod",
    "principalId": "$context.authorizer.principalId",
    "stage": "$context.stage",

    "cognitoPoolClaims" : {
       extraCognitoPoolClaims
       "sub": "$context.authorizer.claims.sub"
    },

    #set( $map = $input.params().header )
    "headers": $loop,

    #set( $map = $input.params().querystring )
    "query": $loop,

    #set( $map = $input.params().path )
    "path": $loop,

    #set( $map = $context.identity )
    "identity": $loop,

    #set( $map = $stageVariables )
    "stageVariables": $loop
  }
`;

module.exports = {
  getMethodIntegration(http, lambdaLogicalId) {
    const integration = {
      IntegrationHttpMethod: 'POST',
      Type: http.integration,
      Uri: {
        'Fn::Join': ['',
          [
            'arn:aws:apigateway:',
            { Ref: 'AWS::Region' },
            ':lambda:path/2015-03-31/functions/',
            { 'Fn::GetAtt': [lambdaLogicalId, 'Arn'] },
            '/invocations',
          ],
        ],
      },
    };

    if (http.integration === 'AWS') {
      _.assign(integration, {
        PassthroughBehavior: http.request && http.request.passThrough,
        RequestTemplates: this.getIntegrationRequestTemplates(http),
        IntegrationResponses: this.getIntegrationResponses(http),
      });
    }

    return {
      Properties: {
        Integration: integration,
      },
    };
  },

  getIntegrationResponses(http) {
    const integrationResponses = [];

    if (http.response) {
      const integrationResponseHeaders = [];

      if (http.cors) {
        _.merge(integrationResponseHeaders, {
          'Access-Control-Allow-Origin': `'${http.cors.origins.join(',')}'`,
        });
      }

      if (http.response.headers) {
        _.merge(integrationResponseHeaders, http.response.headers);
      }

      _.each(http.response.statusCodes, (config, statusCode) => {
        const responseParameters = _.mapKeys(integrationResponseHeaders,
          (value, header) => `method.response.header.${header}`);

        const integrationResponse = {
          StatusCode: parseInt(statusCode, 10),
          SelectionPattern: config.pattern || '',
          ResponseParameters: responseParameters,
          ResponseTemplates: {},
        };

        if (config.headers) {
          _.merge(integrationResponse.ResponseParameters, _.mapKeys(config.headers,
            (value, header) => `method.response.header.${header}`));
        }

        if (http.response.template) {
          _.merge(integrationResponse.ResponseTemplates, {
            'application/json': http.response.template,
          });
        }

        if (config.template) {
          const template = typeof config.template === 'string' ?
            { 'application/json': config.template }
            : config.template;

          _.merge(integrationResponse.ResponseTemplates, template);
        }

        integrationResponses.push(integrationResponse);
      });
    }

    return integrationResponses;
  },

  getIntegrationRequestTemplates(http) {
    // default request templates
    const integrationRequestTemplates = {
      'application/json': this.DEFAULT_JSON_REQUEST_TEMPLATE,
      'application/x-www-form-urlencoded': this.DEFAULT_FORM_URL_ENCODED_REQUEST_TEMPLATE,
    };

    // set custom request templates if provided
    if (http.request && typeof http.request.template === 'object') {
      _.assign(integrationRequestTemplates, http.request.template);
    }

    return integrationRequestTemplates;
  },

  DEFAULT_JSON_REQUEST_TEMPLATE: `
<<<<<<< HEAD
    #set( $body = $input.json("$") )
=======
    #define( $loop )
      {
      #foreach($key in $map.keySet())
          #set( $k = $util.escapeJavaScript($key) )
          #set( $v = $util.escapeJavaScript($map.get($key)).replaceAll("\\\\'", "'") )
          "$k":
            "$v"
            #if( $foreach.hasNext ) , #end
      #end
      }
    #end

    {
      "body": $input.json("$"),
      "method": "$context.httpMethod",
      "principalId": "$context.authorizer.principalId",
      "stage": "$context.stage",
>>>>>>> 03cc50b2

    ${DEFAULT_COMMON_TEMPLATE}
  `,

  DEFAULT_FORM_URL_ENCODED_REQUEST_TEMPLATE: `
    #define( $body )
      {
      #foreach( $token in $input.path('$').split('&') )
        #set( $keyVal = $token.split('=') )
        #set( $keyValSize = $keyVal.size() )
        #if( $keyValSize >= 1 )
          #set( $key = $util.escapeJavaScript($util.urlDecode($keyVal[0])) )
          #if( $keyValSize >= 2 )
            #set($val = $util.escapeJavaScript($util.urlDecode($keyVal[1])).replaceAll("\\\\'","'"))
          #else
            #set( $val = '' )
          #end
          "$key": "$val"#if($foreach.hasNext),#end
        #end
      #end
      }
    #end

<<<<<<< HEAD
    ${DEFAULT_COMMON_TEMPLATE}
=======
    #define( $loop )
      {
      #foreach($key in $map.keySet())
          #set( $k = $util.escapeJavaScript($key) )
          #set( $v = $util.escapeJavaScript($map.get($key)).replaceAll("\\\\'", "'") )
          "$k":
            "$v"
            #if( $foreach.hasNext ) , #end
      #end
      }
    #end

    {
      "body": $body,
      "method": "$context.httpMethod",
      "principalId": "$context.authorizer.principalId",
      "stage": "$context.stage",

      #set( $map = $input.params().header )
      "headers": $loop,

      #set( $map = $input.params().querystring )
      "query": $loop,

      #set( $map = $input.params().path )
      "path": $loop,

      #set( $map = $context.identity )
      "identity": $loop,

      #set( $map = $stageVariables )
      "stageVariables": $loop
    }
>>>>>>> 03cc50b2
  `,
};<|MERGE_RESOLUTION|>--- conflicted
+++ resolved
@@ -6,8 +6,10 @@
   #define( $loop )
     {
     #foreach($key in $map.keySet())
-        "$util.escapeJavaScript($key)":
-          "$util.escapeJavaScript($map.get($key))"
+        #set( $k = $util.escapeJavaScript($key) )
+        #set( $v = $util.escapeJavaScript($map.get($key)).replaceAll("\\\\'", "'") )
+        "$k":
+          "$v"
           #if( $foreach.hasNext ) , #end
     #end
     }
@@ -143,27 +145,7 @@
   },
 
   DEFAULT_JSON_REQUEST_TEMPLATE: `
-<<<<<<< HEAD
     #set( $body = $input.json("$") )
-=======
-    #define( $loop )
-      {
-      #foreach($key in $map.keySet())
-          #set( $k = $util.escapeJavaScript($key) )
-          #set( $v = $util.escapeJavaScript($map.get($key)).replaceAll("\\\\'", "'") )
-          "$k":
-            "$v"
-            #if( $foreach.hasNext ) , #end
-      #end
-      }
-    #end
-
-    {
-      "body": $input.json("$"),
-      "method": "$context.httpMethod",
-      "principalId": "$context.authorizer.principalId",
-      "stage": "$context.stage",
->>>>>>> 03cc50b2
 
     ${DEFAULT_COMMON_TEMPLATE}
   `,
@@ -187,42 +169,6 @@
       }
     #end
 
-<<<<<<< HEAD
     ${DEFAULT_COMMON_TEMPLATE}
-=======
-    #define( $loop )
-      {
-      #foreach($key in $map.keySet())
-          #set( $k = $util.escapeJavaScript($key) )
-          #set( $v = $util.escapeJavaScript($map.get($key)).replaceAll("\\\\'", "'") )
-          "$k":
-            "$v"
-            #if( $foreach.hasNext ) , #end
-      #end
-      }
-    #end
-
-    {
-      "body": $body,
-      "method": "$context.httpMethod",
-      "principalId": "$context.authorizer.principalId",
-      "stage": "$context.stage",
-
-      #set( $map = $input.params().header )
-      "headers": $loop,
-
-      #set( $map = $input.params().querystring )
-      "query": $loop,
-
-      #set( $map = $input.params().path )
-      "path": $loop,
-
-      #set( $map = $context.identity )
-      "identity": $loop,
-
-      #set( $map = $stageVariables )
-      "stageVariables": $loop
-    }
->>>>>>> 03cc50b2
   `,
 };