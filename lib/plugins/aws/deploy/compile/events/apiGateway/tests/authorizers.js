--- conflicted
+++ resolved
@@ -16,34 +16,6 @@
     awsCompileApigEvents.validated = {};
   });
 
-<<<<<<< HEAD
-  it('should create authorizer with the given config object', () => {
-    awsCompileApigEvents.serverless.service.functions.first.events[0].http.authorizer = {
-      name: 'authorizer',
-      resultTtlInSeconds: 0,
-      identitySource: 'method.request.header.Custom',
-      identityValidationExpression: 'regex',
-    };
-
-    return awsCompileApigEvents.compileAuthorizers().then(() => {
-      expect(
-        awsCompileApigEvents.serverless.service.provider.compiledCloudFormationTemplate
-          .Resources.AuthorizerApiGatewayAuthorizer.Properties.AuthorizerResultTtlInSeconds
-      ).to.equal(0);
-
-      expect(
-        awsCompileApigEvents.serverless.service.provider.compiledCloudFormationTemplate
-          .Resources.AuthorizerApiGatewayAuthorizer.Properties.IdentitySource
-      ).to.equal('method.request.header.Custom');
-
-      expect(
-        awsCompileApigEvents.serverless.service.provider.compiledCloudFormationTemplate
-          .Resources.AuthorizerApiGatewayAuthorizer.Properties.IdentityValidationExpression
-      ).to.equal('regex');
-
-      awsCompileApigEvents.serverless.service.functions
-        .first.events[0].http.authorizer = 'authorizer';
-=======
   it('should create an authorizer with minimal configuration', () => {
     awsCompileApigEvents.validated.events = [{
       http: {
@@ -79,7 +51,6 @@
       expect(resource.Properties.Name).to.equal('authorizer');
       expect(resource.Properties.RestApiId.Ref).to.equal('ApiGatewayRestApi');
       expect(resource.Properties.Type).to.equal('TOKEN');
->>>>>>> 5b8aacf4
     });
   });
 
