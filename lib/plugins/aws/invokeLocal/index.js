'use strict';

const BbPromise = require('bluebird');
const _ = require('lodash');
const path = require('path');
const validate = require('../lib/validate');
const chalk = require('chalk');
const stdin = require('get-stdin');
const spawn = require('child_process').spawn;


class AwsInvokeLocal {
  constructor(serverless, options) {
    this.serverless = serverless;
    this.options = options || {};
    this.provider = this.serverless.getProvider('aws');

    Object.assign(this, validate);

    this.hooks = {
      'invoke:local:invoke': () => BbPromise.bind(this)
        .then(this.extendedValidate)
        .then(this.loadEnvVars)
        .then(this.invokeLocal),
    };
  }

  validateFile(filePath, key) {
    const absolutePath = path.isAbsolute(filePath) ?
      filePath :
      path.join(this.serverless.config.servicePath, filePath);
    if (!this.serverless.utils.fileExistsSync(absolutePath)) {
      throw new this.serverless.classes.Error('The file you provided does not exist.');
    }

    if (absolutePath.endsWith('.js')) {
      // to support js - export as an input data
      this.options[key] = require(absolutePath); // eslint-disable-line global-require
    } else {
      this.options[key] = this.serverless.utils.readFileSync(absolutePath);
    }
  }

  extendedValidate() {
    this.validate();

    // validate function exists in service
    this.options.functionObj = this.serverless.service.getFunction(this.options.function);
    this.options.data = this.options.data || '';

    return new BbPromise(resolve => {
      if (this.options.contextPath) {
        this.validateFile(this.options.contextPath, 'context');
      }

      if (this.options.data) {
        resolve();
      } else if (this.options.path) {
        this.validateFile(this.options.path, 'data');

        resolve();
      } else {
        try {
          stdin().then(input => {
            this.options.data = input;
            resolve();
          });
        } catch (exception) {
          // resolve if no stdin was provided
          resolve();
        }
      }
    }).then(() => {
      try {
        if (!this.options.raw) {
          this.options.data = JSON.parse(this.options.data);
          this.options.context = JSON.parse(this.options.context);
        }
      } catch (exception) {
        // do nothing if it's a simple string or object already
      }
    });
  }

  loadEnvVars() {
    const lambdaName = this.options.functionObj.name;
    const memorySize = Number(this.options.functionObj.memorySize)
      || Number(this.serverless.service.provider.memorySize)
      || 1024;

    const lambdaDefaultEnvVars = {
      LANG: 'en_US.UTF-8',
      LD_LIBRARY_PATH: '/usr/local/lib64/node-v4.3.x/lib:/lib64:/usr/lib64:/var/runtime:/var/runtime/lib:/var/task:/var/task/lib', // eslint-disable-line max-len
      LAMBDA_TASK_ROOT: '/var/task',
      LAMBDA_RUNTIME_DIR: '/var/runtime',
      AWS_REGION: this.options.region || _.get(this.serverless, 'service.provider.region'),
      AWS_DEFAULT_REGION: this.options.region || _.get(this.serverless, 'service.provider.region'),
      AWS_LAMBDA_LOG_GROUP_NAME: this.provider.naming.getLogGroupName(lambdaName),
      AWS_LAMBDA_LOG_STREAM_NAME: '2016/12/02/[$LATEST]f77ff5e4026c45bda9a9ebcec6bc9cad',
      AWS_LAMBDA_FUNCTION_NAME: lambdaName,
      AWS_LAMBDA_FUNCTION_MEMORY_SIZE: memorySize,
      AWS_LAMBDA_FUNCTION_VERSION: '$LATEST',
      NODE_PATH: '/var/runtime:/var/task:/var/runtime/node_modules',
    };

    const providerEnvVars = this.serverless.service.provider.environment || {};
    const functionEnvVars = this.options.functionObj.environment || {};

    _.merge(process.env, lambdaDefaultEnvVars, providerEnvVars, functionEnvVars);

    return BbPromise.resolve();
  }

  invokeLocal() {
    const runtime = this.options.functionObj.runtime
      || this.serverless.service.provider.runtime
      || 'nodejs4.3';
    const handler = this.options.functionObj.handler;
    const handlerPath = handler.split('.')[0];
    const handlerName = handler.split('.')[1];

    if (runtime.startsWith('nodejs')) {
      return this.invokeLocalNodeJs(
        handlerPath,
        handlerName,
        this.options.data,
        this.options.context);
    }

    if (runtime === 'python2.7' || runtime === 'python3.6') {
      return this.invokeLocalPython(
        process.platform === 'win32' ? 'python.exe' : runtime,
        handlerPath,
        handlerName,
        this.options.data,
        this.options.context);
    }

    throw new this.serverless.classes
      .Error('You can only invoke Node.js & Python functions locally.');
  }

  invokeLocalPython(runtime, handlerPath, handlerName, event, context) {
    const input = JSON.stringify({
      event: event || {},
      context,
    });

    if (process.env.VIRTUAL_ENV) {
      process.env.PATH = `${process.env.VIRTUAL_ENV}/bin:${process.env.PATH}`;
    }

    return new BbPromise(resolve => {
      const python = spawn(runtime,
        [path.join(__dirname, 'invoke.py'), handlerPath, handlerName], { env: process.env });
      python.stdout.on('data', (buf) => this.serverless.cli.consoleLog(buf.toString()));
      python.stderr.on('data', (buf) => this.serverless.cli.consoleLog(buf.toString()));
      python.stdin.write(input);
      python.stdin.end();
      python.on('close', () => resolve());
    });
  }

  invokeLocalNodeJs(handlerPath, handlerName, event, customContext) {
    let lambda;

    try {
      /*
       * we need require() here to load the handler from the file system
       * which the user has to supply by passing the function name
       */

      const handlersContainer = require( // eslint-disable-line global-require
        path.join(
          this.serverless.config.servicePath,
          this.options.extraServicePath || '',
          handlerPath
        )
      );
      lambda = handlersContainer[handlerName];
    } catch (error) {
      this.serverless.cli.consoleLog(error);
      process.exit(0);
    }

    const callback = (err, result) => {
      if (err) {
        let errorResult;
        if (err instanceof Error) {
          errorResult = {
            errorMessage: err.message,
            errorType: err.constructor.name,
          };
        } else {
          errorResult = {
            errorMessage: err,
          };
        }

        this.serverless.cli.consoleLog(chalk.red(JSON.stringify(errorResult, null, 4)));
        process.exitCode = 1;
      } else if (result) {
        if (result.headers && result.headers['Content-Type'] === 'application/json') {
          if (result.body) {
            try {
              Object.assign(result, {
                body: JSON.parse(result.body),
              });
            } catch (e) {
              throw new Error('Content-Type of response is application/json but body is not json');
            }
          }
        }

        this.serverless.cli.consoleLog(JSON.stringify(result, null, 4));
      }
    };


    const startTime = new Date();
<<<<<<< HEAD
    let context = {
=======
    const timeout = Number(this.options.functionObj.timeout)
      || Number(this.serverless.service.provider.timeout)
      || 6;
    const context = {
>>>>>>> 0530627b
      awsRequestId: 'id',
      invokeid: 'id',
      logGroupName: this.provider.naming.getLogGroupName(this.options.functionObj.name),
      logStreamName: '2015/09/22/[HEAD]13370a84ca4ed8b77c427af260',
      functionVersion: 'HEAD',
      isDefaultFunctionVersion: true,

      functionName: this.options.functionObj.name,
      memoryLimitInMB: '1024',

      succeed(result) {
        return callback(null, result);
      },
      fail(error) {
        return callback(error);
      },
      done(error, result) {
        return callback(error, result);
      },
      getRemainingTimeInMillis() {
        return Math.max((timeout * 1000) - ((new Date()).valueOf() - startTime.valueOf()), 0);
      },
    };

    if (customContext) {
      context = customContext;
    }

    return lambda(event, context, callback);
  }
}

module.exports = AwsInvokeLocal;<|MERGE_RESOLUTION|>--- conflicted
+++ resolved
@@ -218,14 +218,10 @@
 
 
     const startTime = new Date();
-<<<<<<< HEAD
-    let context = {
-=======
     const timeout = Number(this.options.functionObj.timeout)
       || Number(this.serverless.service.provider.timeout)
       || 6;
-    const context = {
->>>>>>> 0530627b
+    let context = {
       awsRequestId: 'id',
       invokeid: 'id',
       logGroupName: this.provider.naming.getLogGroupName(this.options.functionObj.name),
