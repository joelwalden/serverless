'use strict';

const _ = require('lodash');
const BbPromise = require('bluebird');
const { addCustomResourceToService } = require('../../../../customResources');

class AwsCompileS3Events {
  constructor(serverless, options) {
    this.serverless = serverless;
    this.options = options;
    this.provider = this.serverless.getProvider('aws');

    this.hooks = {
      'package:compileEvents': () => {
        return BbPromise.bind(this)
          .then(this.newS3Buckets)
          .then(this.existingS3Buckets);
      },
    };
  }

  newS3Buckets() {
    const bucketsLambdaConfigurations = {};
    const s3EnabledFunctions = [];
    this.serverless.service.getAllFunctions().forEach(functionName => {
      const functionObj = this.serverless.service.getFunction(functionName);

      if (functionObj.events) {
        functionObj.events.forEach(event => {
          if (event.s3) {
            // return immediately if it's an existing S3 event since we treat them differently
            if (event.s3.existing) return null;

            let bucketName;
            let notificationEvent = 's3:ObjectCreated:*';
            let filter = {};

            if (typeof event.s3 === 'object') {
              if (!event.s3.bucket) {
                const errorMessage = [
                  `Missing "bucket" property for s3 event in function ${functionName}.`,
                  ' The correct syntax is: s3: bucketName OR an object with "bucket" property.',
                  ' Please check the docs for more info.',
                ].join('');
                throw new this.serverless.classes.Error(errorMessage);
              }
              bucketName = event.s3.bucket;
              if (event.s3.event) {
                notificationEvent = event.s3.event;
              }
              if (event.s3.rules) {
                if (!_.isArray(event.s3.rules)) {
                  const errorMessage = [
                    `S3 filter rules of function ${functionName} is not an array`,
                    ' The correct syntax is: rules: [{ Name: Value }]',
                    ' Please check the docs for more info.',
                  ].join('');
                  throw new this.serverless.classes.Error(errorMessage);
                }
                const rules = [];
                event.s3.rules.forEach(rule => {
                  if (!_.isPlainObject(rule)) {
                    const errorMessage = [
                      `S3 filter rule ${rule} of function ${functionName} is not an object`,
                      ' The correct syntax is: { Name: Value }',
                      ' Please check the docs for more info.',
                    ].join('');
                    throw new this.serverless.classes.Error(errorMessage);
                  }
                  const name = Object.keys(rule)[0];
                  const value = rule[name];
                  rules.push({ Name: name, Value: value });
                });
                filter = { Filter: { S3Key: { Rules: rules } } };
              }
            } else if (typeof event.s3 === 'string') {
              bucketName = event.s3;
            } else {
              const errorMessage = [
                `S3 event of function ${functionName} is not an object nor a string.`,
                ' The correct syntax is: s3: bucketName OR an object with "bucket" property.',
                ' Please check the docs for more info.',
              ].join('');
              throw new this.serverless.classes.Error(errorMessage);
            }

            const lambdaLogicalId = this.provider.naming.getLambdaLogicalId(functionName);

            // check if the bucket already defined
            // in another S3 event in the service
            if (bucketsLambdaConfigurations[bucketName]) {
              let newLambdaConfiguration = {
                Event: notificationEvent,
                Function: {
                  'Fn::GetAtt': [lambdaLogicalId, 'Arn'],
                },
              };

              // Assign 'filter' if not empty
              newLambdaConfiguration = _.assign(newLambdaConfiguration, filter);
              bucketsLambdaConfigurations[bucketName].push(newLambdaConfiguration);
            } else {
              bucketsLambdaConfigurations[bucketName] = [
                {
                  Event: notificationEvent,
                  Function: {
                    'Fn::GetAtt': [lambdaLogicalId, 'Arn'],
                  },
                },
              ];
              // Assign 'filter' if not empty
              bucketsLambdaConfigurations[bucketName][0] = _.assign(
                bucketsLambdaConfigurations[bucketName][0],
                filter
              );
            }
            const s3EnabledFunction = { functionName, bucketName };
            s3EnabledFunctions.push(s3EnabledFunction);
          }

          return null;
        });
      }
    });

    // iterate over all buckets to be created
    // and compile them to CF resources
    _.forEach(bucketsLambdaConfigurations, (bucketLambdaConfiguration, bucketName) => {
      const bucketTemplate = {
        Type: 'AWS::S3::Bucket',
        Properties: {
          BucketName: bucketName,
          NotificationConfiguration: {
            LambdaConfigurations: bucketLambdaConfiguration,
          },
        },
        DependsOn: [],
      };

      // create the DependsOn properties for the buckets permissions (which are created later on)
      const dependsOnToCreate = s3EnabledFunctions.filter(func => func.bucketName === bucketName);

      _.forEach(dependsOnToCreate, item => {
        const lambdaPermissionLogicalId = this.provider.naming.getLambdaS3PermissionLogicalId(
          item.functionName,
          item.bucketName
        );

        bucketTemplate.DependsOn.push(lambdaPermissionLogicalId);
      });

      const bucketLogicalId = this.provider.naming.getBucketLogicalId(bucketName);
      const bucketCFResource = {
        [bucketLogicalId]: bucketTemplate,
      };
      _.merge(
        this.serverless.service.provider.compiledCloudFormationTemplate.Resources,
        bucketCFResource
      );
    });

    // iterate over all functions with S3 events
    // and give S3 permission to invoke them all
    // by adding Lambda::Permission resource for each
    s3EnabledFunctions.forEach(s3EnabledFunction => {
      const lambdaLogicalId = this.provider.naming.getLambdaLogicalId(
        s3EnabledFunction.functionName
      );
      const permissionTemplate = {
        Type: 'AWS::Lambda::Permission',
        Properties: {
          FunctionName: {
            'Fn::GetAtt': [lambdaLogicalId, 'Arn'],
          },
          Action: 'lambda:InvokeFunction',
          Principal: 's3.amazonaws.com',
          SourceArn: {
            'Fn::Join': [
              '',
              ['arn:', { Ref: 'AWS::Partition' }, `:s3:::${s3EnabledFunction.bucketName}`],
            ],
          },
        },
      };
      const lambdaPermissionLogicalId = this.provider.naming.getLambdaS3PermissionLogicalId(
        s3EnabledFunction.functionName,
        s3EnabledFunction.bucketName
      );
      const permissionCFResource = {
        [lambdaPermissionLogicalId]: permissionTemplate,
      };
      _.merge(
        this.serverless.service.provider.compiledCloudFormationTemplate.Resources,
        permissionCFResource
      );
    });
  }

  existingS3Buckets() {
    const { service } = this.serverless;
    const { provider } = service;
    const { compiledCloudFormationTemplate } = provider;
    const { Resources } = compiledCloudFormationTemplate;
    const iamRoleStatements = [];

    // used to keep track of the custom resources created for each bucket
    const bucketResources = {};

    service.getAllFunctions().forEach(functionName => {
      let numEventsForFunc = 0;
      let currentBucketName = null;
      let funcUsesExistingS3Bucket = false;
      const functionObj = service.getFunction(functionName);
      const FunctionName = functionObj.name;

      if (functionObj.events) {
        functionObj.events.forEach(event => {
          if (event.s3 && _.isObject(event.s3) && event.s3.existing) {
            numEventsForFunc++;
            let rules = null;
            const bucket = event.s3.bucket;
            const notificationEvent = event.s3.event || 's3:ObjectCreated:*';
            funcUsesExistingS3Bucket = true;

            if (!currentBucketName) {
              currentBucketName = bucket;
            }
            if (bucket !== currentBucketName) {
              const errorMessage = [
                'Only one S3 Bucket can be configured per function.',
                ` In "${FunctionName}" you're attempting to configure "${currentBucketName}" and "${bucket}" at the same time.`,
              ].join('');
              throw new this.serverless.classes.Error(errorMessage);
            }

            rules = _.map(event.s3.rules, rule => {
              const key = Object.keys(rule)[0];
              const value = rule[key];
              return {
                [_.startCase(key)]: value,
              };
            });

            const eventFunctionLogicalId = this.provider.naming.getLambdaLogicalId(functionName);
            const customResourceFunctionLogicalId = this.provider.naming.getCustomResourceS3HandlerFunctionLogicalId();
            const customS3ResourceLogicalId = this.provider.naming.getCustomResourceS3ResourceLogicalId(
              functionName
            );

            // store how often the custom S3 resource is used
            if (bucketResources[bucket]) {
              bucketResources[bucket] = _.union(bucketResources[bucket], [
                customS3ResourceLogicalId,
              ]);
            } else {
              Object.assign(bucketResources, {
                [bucket]: [customS3ResourceLogicalId],
              });
            }

            let customS3Resource;
            if (numEventsForFunc === 1) {
              customS3Resource = {
                [customS3ResourceLogicalId]: {
                  Type: 'Custom::S3',
                  Version: 1.0,
                  DependsOn: [eventFunctionLogicalId, customResourceFunctionLogicalId],
                  Properties: {
                    ServiceToken: {
                      'Fn::GetAtt': [customResourceFunctionLogicalId, 'Arn'],
                    },
                    FunctionName,
                    BucketName: bucket,
                    BucketConfigs: [
                      {
                        Event: notificationEvent,
                        Rules: rules,
                      },
                    ],
                  },
                },
              };

              iamRoleStatements.push({
                Effect: 'Allow',
                Resource: {
                  'Fn::Join': ['', ['arn:', { Ref: 'AWS::Partition' }, `:s3:::${bucket}`]],
                },
                Action: ['s3:PutBucketNotification', 's3:GetBucketNotification'],
              });
            } else {
              Resources[customS3ResourceLogicalId].Properties.BucketConfigs.push({
                Event: notificationEvent,
                Rules: rules,
              });
            }

<<<<<<< HEAD
            const bucketArn =
              typeof bucket === 'string'
                ? `arn:aws:s3:::${bucket}`
                : {
                    'Fn::Join': [':', ['arn', 'aws', 's3', '', '', bucket]],
                  };
            iamRoleStatements.push({
              Effect: 'Allow',
              Resource: bucketArn,
              Action: ['s3:PutBucketNotification', 's3:GetBucketNotification'],
            });
=======
            _.merge(Resources, customS3Resource);
>>>>>>> 2c131566
          }
        });
      }

      if (funcUsesExistingS3Bucket) {
        iamRoleStatements.push({
          Effect: 'Allow',
          Resource: {
            'Fn::Join': [
              ':',
              [
                'arn',
                { Ref: 'AWS::Partition' },
                'lambda',
                { Ref: 'AWS::Region' },
                { Ref: 'AWS::AccountId' },
                'function',
                FunctionName,
              ],
            ],
          },
          Action: ['lambda:AddPermission', 'lambda:RemovePermission'],
        });
      }
    });

    // check if we need to add DependsOn clauses in case more than 1
    // custom resources are created for one bucket (to avoid race conditions)
    if (Object.keys(bucketResources).length > 0) {
      Object.keys(bucketResources).forEach(bucket => {
        const resources = bucketResources[bucket];
        if (resources.length > 1) {
          resources.forEach((currResourceLogicalId, idx) => {
            if (idx > 0) {
              const prevResourceLogicalId = resources[idx - 1];
              Resources[currResourceLogicalId].DependsOn.push(prevResourceLogicalId);
            }
          });
        }
      });
    }

    if (iamRoleStatements.length) {
      return addCustomResourceToService.call(this, 's3', iamRoleStatements);
    }

    return null;
  }
}

module.exports = AwsCompileS3Events;<|MERGE_RESOLUTION|>--- conflicted
+++ resolved
@@ -284,7 +284,7 @@
               iamRoleStatements.push({
                 Effect: 'Allow',
                 Resource: {
-                  'Fn::Join': ['', ['arn:', { Ref: 'AWS::Partition' }, `:s3:::${bucket}`]],
+                  'Fn::Join': [':', ['arn', { Ref: 'AWS::Partition' }, 's3', '', '', bucket]],
                 },
                 Action: ['s3:PutBucketNotification', 's3:GetBucketNotification'],
               });
@@ -295,21 +295,7 @@
               });
             }
 
-<<<<<<< HEAD
-            const bucketArn =
-              typeof bucket === 'string'
-                ? `arn:aws:s3:::${bucket}`
-                : {
-                    'Fn::Join': [':', ['arn', 'aws', 's3', '', '', bucket]],
-                  };
-            iamRoleStatements.push({
-              Effect: 'Allow',
-              Resource: bucketArn,
-              Action: ['s3:PutBucketNotification', 's3:GetBucketNotification'],
-            });
-=======
             _.merge(Resources, customS3Resource);
->>>>>>> 2c131566
           }
         });
       }
